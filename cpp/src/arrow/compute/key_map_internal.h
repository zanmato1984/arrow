// Licensed to the Apache Software Foundation (ASF) under one
// or more contributor license agreements.  See the NOTICE file
// distributed with this work for additional information
// regarding copyright ownership.  The ASF licenses this file
// to you under the Apache License, Version 2.0 (the
// "License"); you may not use this file except in compliance
// with the License.  You may obtain a copy of the License at
//
//   http://www.apache.org/licenses/LICENSE-2.0
//
// Unless required by applicable law or agreed to in writing,
// software distributed under the License is distributed on an
// "AS IS" BASIS, WITHOUT WARRANTIES OR CONDITIONS OF ANY
// KIND, either express or implied.  See the License for the
// specific language governing permissions and limitations
// under the License.

#pragma once

#include <cassert>
#include <functional>

#include "arrow/compute/util.h"
#include "arrow/compute/util_internal.h"
#include "arrow/result.h"
#include "arrow/status.h"
#include "arrow/type_fwd.h"

namespace arrow {
namespace compute {

// SwissTable is a variant of a hash table implementation.
// This implementation is vectorized, that is: main interface methods take arrays of input
// values and output arrays of result values.
//
// A detailed explanation of this data structure (including concepts such as blocks,
// slots, stamps) and operations provided by this class is given in the document:
// arrow/compute/exec/doc/key_map.md.
//
class ARROW_EXPORT SwissTable {
  friend class SwissTableMerge;

 public:
  SwissTable() = default;
  ~SwissTable() { cleanup(); }

  using EqualImpl =
      std::function<void(int num_keys, const uint16_t* selection /* may be null */,
                         const uint32_t* group_ids, uint32_t* out_num_keys_mismatch,
                         uint16_t* out_selection_mismatch, void* callback_ctx)>;
  using AppendImpl =
      std::function<Status(int num_keys, const uint16_t* selection, void* callback_ctx)>;

  Status init(int64_t hardware_flags, MemoryPool* pool, int log_blocks = 0,
              bool no_hash_array = false);

  void cleanup();

  void early_filter(const int num_keys, const uint32_t* hashes,
                    uint8_t* out_match_bitvector, uint8_t* out_local_slots) const;

  void find(const int num_keys, const uint32_t* hashes, uint8_t* inout_match_bitvector,
            const uint8_t* local_slots, uint32_t* out_group_ids,
            util::TempVectorStack* temp_stack, const EqualImpl& equal_impl,
            void* callback_ctx) const;

  Status map_new_keys(uint32_t num_ids, uint16_t* ids, const uint32_t* hashes,
                      uint32_t* group_ids, util::TempVectorStack* temp_stack,
                      const EqualImpl& equal_impl, const AppendImpl& append_impl,
                      void* callback_ctx);

  int minibatch_size() const { return 1 << log_minibatch_; }

  uint32_t num_inserted() const { return num_inserted_; }

  int64_t hardware_flags() const { return hardware_flags_; }

  MemoryPool* pool() const { return pool_; }

  int log_blocks() const { return log_blocks_; }

  void num_inserted(uint32_t i) { num_inserted_ = i; }

  uint8_t* blocks() const { return blocks_->mutable_data(); }

  uint32_t* hashes() const {
    return reinterpret_cast<uint32_t*>(hashes_->mutable_data());
  }

  inline void insert_into_empty_slot(uint32_t slot_id, uint32_t hash, uint32_t group_id);

  /// \brief Extract group id for a given slot in a given block.
  ///
  inline static uint32_t extract_group_id(const uint8_t* block_ptr, int local_slot,
                                          int64_t num_group_id_bits) {
    uint32_t group_id_mask = group_id_mask_from_num_groupid_bits(num_group_id_bits);
    uint32_t group_id = *reinterpret_cast<const uint32_t*>(
        block_ptr + bytes_status_in_block_ + local_slot * num_group_id_bits / 8);
    return group_id & group_id_mask;
  }

  inline static uint32_t block_id_from_hash(uint32_t hash, int log_blocks) {
    return hash >> (bits_hash_ - log_blocks);
  }

  inline static uint32_t global_slot_id(uint32_t block_id, uint32_t local_slot_id) {
    return block_id * static_cast<uint32_t>(kSlotsPerBlock) + local_slot_id;
  }

  static int64_t num_groupid_bits_from_log_blocks(int log_blocks) {
    int required_bits = log_blocks + 3;
    return required_bits <= 8    ? 8
           : required_bits <= 16 ? 16
           : required_bits <= 32 ? 32
                                 : 64;
  }

  static int64_t num_block_bytes_from_num_groupid_bits(int64_t num_groupid_bits) {
    return num_groupid_bits + bytes_status_in_block_;
  }

  static constexpr int kSlotsPerBlock = 8;

  // Use 32-bit hash for now
  static constexpr int bits_hash_ = 32;

 private:
  // Lookup helpers

  /// \brief Scan bytes in block in reverse and stop as soon
  /// as a position of interest is found.
  ///
  /// Positions of interest:
  /// a) slot with a matching stamp is encountered,
  /// b) first empty slot is encountered,
  /// c) we reach the end of the block.
  ///
  /// Optionally an index of the first slot to start the search from can be specified.
  /// In this case slots before it will be ignored.
  ///
  /// \param[in] block 8 byte block of hash table
  /// \param[in] stamp 7 bits of hash used as a stamp
  /// \param[in] start_slot Index of the first slot in the block to start search from.  We
  ///            assume that this index always points to a non-empty slot, equivalently
  ///            that it comes before any empty slots.  (Used only by one template
  ///            variant.)
  /// \param[out] out_slot index corresponding to the discovered position of interest (8
  ///            represents end of block).
  /// \param[out] out_match_found an integer flag (0 or 1) indicating if we reached an
  /// empty slot (0) or not (1). Therefore 1 can mean that either actual match was found
  /// (case a) above) or we reached the end of full block (case b) above).
  ///
  template <bool use_start_slot>
  inline void search_block(uint64_t block, int stamp, int start_slot, int* out_slot,
                           int* out_match_found) const;

  void extract_group_ids(const int num_keys, const uint16_t* optional_selection,
                         const uint32_t* hashes, const uint8_t* local_slots,
                         uint32_t* out_group_ids) const;

  template <bool use_selection>
  void extract_group_ids_imp(const int num_keys, const uint16_t* selection,
                             const uint32_t* hashes, const uint8_t* local_slots,
                             uint32_t* out_group_ids) const;

  inline uint64_t next_slot_to_visit(uint64_t block_index, int slot,
                                     int match_found) const;

  inline uint64_t num_groups_for_resize() const;

  inline uint32_t wrap_global_slot_id(uint32_t global_slot_id) const;

  void init_slot_ids(const int num_keys, const uint16_t* selection,
                     const uint32_t* hashes, const uint8_t* local_slots,
                     const uint8_t* match_bitvector, uint32_t* out_slot_ids) const;

  void init_slot_ids_for_new_keys(uint32_t num_ids, const uint16_t* ids,
                                  const uint32_t* hashes, uint32_t* slot_ids) const;

  // Quickly filter out keys that have no matches based only on hash value and the
  // corresponding starting 64-bit block of slot status bytes. May return false positives.
  //
  void early_filter_imp(const int num_keys, const uint32_t* hashes,
                        uint8_t* out_match_bitvector, uint8_t* out_local_slots) const;
#if defined(ARROW_HAVE_RUNTIME_AVX2) && defined(ARROW_HAVE_RUNTIME_BMI2)
  // The functions below use BMI2 instructions, be careful before calling!
  int early_filter_imp_avx2_x8(const int num_hashes, const uint32_t* hashes,
                               uint8_t* out_match_bitvector,
                               uint8_t* out_local_slots) const;
  int early_filter_imp_avx2_x32(const int num_hashes, const uint32_t* hashes,
                                uint8_t* out_match_bitvector,
                                uint8_t* out_local_slots) const;
  int extract_group_ids_avx2(const int num_keys, const uint32_t* hashes,
                             const uint8_t* local_slots, uint32_t* out_group_ids) const;
#endif

  void run_comparisons(const int num_keys, const uint16_t* optional_selection_ids,
                       const uint8_t* optional_selection_bitvector,
                       const uint32_t* groupids, int* out_num_not_equal,
                       uint16_t* out_not_equal_selection, const EqualImpl& equal_impl,
                       void* callback_ctx) const;

  inline bool find_next_stamp_match(const uint32_t hash, const uint32_t in_slot_id,
                                    uint32_t* out_slot_id, uint32_t* out_group_id) const;

  // Slow processing of input keys in the most generic case.
  // Handles inserting new keys.
  // Preexisting keys will be handled correctly, although the intended use is for this
  // call to follow a call to find() method, which would only pass on new keys that were
  // not present in the hash table.
  //
  Status map_new_keys_helper(const uint32_t* hashes, uint32_t* inout_num_selected,
                             uint16_t* inout_selection, bool* out_need_resize,
                             uint32_t* out_group_ids, uint32_t* out_next_slot_ids,
                             util::TempVectorStack* temp_stack,
                             const EqualImpl& equal_impl, const AppendImpl& append_impl,
                             void* callback_ctx);

  // Resize small hash tables when 50% full (up to 8KB).
  // Resize large hash tables when 75% full.
  Status grow_double();

<<<<<<< HEAD
  // When log_blocks is greater than 25, there will be overlapping bits between block id
  // and stamp within a 32-bit hash value. So we must check if this is the case when
  // right shifting a hash value to retrieve block id and stamp. The following two
  // functions derive the number of bits to right shift from the given log_blocks.
  static int ComputeBitsShiftForBlockAndStamp(int log_blocks) {
    if (ARROW_PREDICT_FALSE(log_blocks + bits_stamp_ > bits_hash_)) {
      return 0;
    }
    return bits_hash_ - log_blocks - bits_stamp_;
  }
  static int ComputeBitsShiftForBlock(int log_blocks) {
    if (ARROW_PREDICT_FALSE(log_blocks + bits_stamp_ > bits_hash_)) {
      return bits_hash_ - log_blocks;
    }
    return bits_stamp_;
  }

=======
  static uint32_t group_id_mask_from_num_groupid_bits(int64_t num_groupid_bits) {
    return static_cast<uint32_t>((1ULL << num_groupid_bits) - 1);
  }

  static constexpr int bytes_status_in_block_ = 8;

>>>>>>> 181f479f
  // Number of hash bits stored in slots in a block.
  // The highest bits of hash determine block id.
  // The next set of highest bits is a "stamp" stored in a slot in a block.
  static constexpr int bits_stamp_ = 7;

  // Padding bytes added at the end of buffers for ease of SIMD access
  static constexpr int padding_ = 64;

  int log_minibatch_;
  // Base 2 log of the number of blocks
  int log_blocks_ = 0;
<<<<<<< HEAD
  // The following two variables are derived from log_blocks_ as log_blocks_ changes, and
  // used in tight loops to avoid calling the ComputeXXX functions (introducing a
  // branching on whether log_blocks_ + bits_stamp_ > bits_hash_).
  int bits_shift_for_block_and_stamp_ = ComputeBitsShiftForBlockAndStamp(log_blocks_);
  int bits_shift_for_block_ = ComputeBitsShiftForBlock(log_blocks_);
=======
  // When log_blocks_ is greater than 25, there will be overlapping bits between block id
  // and stamp within a 32-bit hash value. So we must check if this is the case when
  // right-shifting a hash value to retrieve block id and stamp. The following two
  // variables will be derived from log_blocks_ as log_blocks changes, and use them as the
  // number of bits to right shift, rather than branching on whether log_blocks_ > 25
  // every time in tight loops.
  int bits_shift_for_block_and_stamp_ = bits_hash_ - log_blocks_ - bits_stamp_;
  int bits_shift_for_block_ = bits_stamp_;
>>>>>>> 181f479f
  // Number of keys inserted into hash table
  uint32_t num_inserted_ = 0;

  // Data for blocks.
  // Each block has 8 status bytes for 8 slots, followed by 8 bit packed group ids for
  // these slots. In 8B status word, the order of bytes is reversed. Group ids are in
  // normal order. There is 64B padding at the end.
  //
  // 0 byte - 7 bucket | 1. byte - 6 bucket | ...
  // ---------------------------------------------------
  // |     Empty bit*   |    Empty bit       |
  // ---------------------------------------------------
  // |   7-bit hash    |    7-bit hash      |
  // ---------------------------------------------------
  // * Empty bucket has value 0x80. Non-empty bucket has highest bit set to 0.
  //
  std::shared_ptr<Buffer> blocks_;

  // Array of hashes of values inserted into slots.
  // Undefined if the corresponding slot is empty.
  // There is 64B padding at the end.
  std::shared_ptr<Buffer> hashes_;

  int64_t hardware_flags_;
  MemoryPool* pool_;
};

void SwissTable::insert_into_empty_slot(uint32_t slot_id, uint32_t hash,
                                        uint32_t group_id) {
  const int64_t num_groupid_bits = num_groupid_bits_from_log_blocks(log_blocks_);

  // We assume here that the number of bits is rounded up to 8, 16, 32 or 64.
  // In that case we can insert group id value using aligned 64-bit word access.
  assert(num_groupid_bits == 8 || num_groupid_bits == 16 || num_groupid_bits == 32 ||
         num_groupid_bits == 64);

  const int64_t num_block_bytes = num_block_bytes_from_num_groupid_bits(num_groupid_bits);
  constexpr uint64_t stamp_mask = 0x7f;

  int start_slot = (slot_id & 7);
  int stamp = static_cast<int>((hash >> bits_shift_for_block_and_stamp_) & stamp_mask);
  uint64_t block_id = slot_id >> 3;
  uint8_t* blockbase = blocks_->mutable_data() + num_block_bytes * block_id;

  blockbase[7 - start_slot] = static_cast<uint8_t>(stamp);
  int groupid_bit_offset = static_cast<int>(start_slot * num_groupid_bits);

  // Block status bytes should start at an address aligned to 8 bytes
  assert((reinterpret_cast<uint64_t>(blockbase) & 7) == 0);
  uint64_t* ptr = reinterpret_cast<uint64_t*>(blockbase) + 1 + (groupid_bit_offset >> 6);
  *ptr |= (static_cast<uint64_t>(group_id) << (groupid_bit_offset & 63));
}

}  // namespace compute
}  // namespace arrow<|MERGE_RESOLUTION|>--- conflicted
+++ resolved
@@ -220,7 +220,6 @@
   // Resize large hash tables when 75% full.
   Status grow_double();
 
-<<<<<<< HEAD
   // When log_blocks is greater than 25, there will be overlapping bits between block id
   // and stamp within a 32-bit hash value. So we must check if this is the case when
   // right shifting a hash value to retrieve block id and stamp. The following two
@@ -238,14 +237,12 @@
     return bits_stamp_;
   }
 
-=======
   static uint32_t group_id_mask_from_num_groupid_bits(int64_t num_groupid_bits) {
     return static_cast<uint32_t>((1ULL << num_groupid_bits) - 1);
   }
 
   static constexpr int bytes_status_in_block_ = 8;
 
->>>>>>> 181f479f
   // Number of hash bits stored in slots in a block.
   // The highest bits of hash determine block id.
   // The next set of highest bits is a "stamp" stored in a slot in a block.
@@ -257,22 +254,11 @@
   int log_minibatch_;
   // Base 2 log of the number of blocks
   int log_blocks_ = 0;
-<<<<<<< HEAD
   // The following two variables are derived from log_blocks_ as log_blocks_ changes, and
   // used in tight loops to avoid calling the ComputeXXX functions (introducing a
   // branching on whether log_blocks_ + bits_stamp_ > bits_hash_).
   int bits_shift_for_block_and_stamp_ = ComputeBitsShiftForBlockAndStamp(log_blocks_);
   int bits_shift_for_block_ = ComputeBitsShiftForBlock(log_blocks_);
-=======
-  // When log_blocks_ is greater than 25, there will be overlapping bits between block id
-  // and stamp within a 32-bit hash value. So we must check if this is the case when
-  // right-shifting a hash value to retrieve block id and stamp. The following two
-  // variables will be derived from log_blocks_ as log_blocks changes, and use them as the
-  // number of bits to right shift, rather than branching on whether log_blocks_ > 25
-  // every time in tight loops.
-  int bits_shift_for_block_and_stamp_ = bits_hash_ - log_blocks_ - bits_stamp_;
-  int bits_shift_for_block_ = bits_stamp_;
->>>>>>> 181f479f
   // Number of keys inserted into hash table
   uint32_t num_inserted_ = 0;
 
