--- conflicted
+++ resolved
@@ -284,16 +284,6 @@
   static constexpr char const kTypeName[] = "InversePermutationOptions";
   static InversePermutationOptions Defaults() { return InversePermutationOptions(); }
 
-<<<<<<< HEAD
-  /// \brief The max value in the input indices to process. Any indices that are greater
-  /// to this length will be ignored. If negative, this value will be set to the length of
-  /// the input indices minus 1.
-  int64_t max_index = -1;
-  /// \brief The type of the output inverse permutation. If null, the output will be of
-  /// the same type as the input indices, otherwise must be integer types. An invalid
-  /// error will be reported if this type is not able to store the length of the input
-  /// indices.
-=======
   /// \brief The max value in the input indices to allow. The length of the function's
   /// output will be this value plus 1. If negative, this value will be set to the length
   /// of the input indices minus 1 and the length of the function's output will be the
@@ -303,7 +293,6 @@
   /// the same type as the input indices, otherwise must be signed integer type. An
   /// invalid error will be reported if this type is not able to store the length of the
   /// input indices.
->>>>>>> f3fdd832
   std::shared_ptr<DataType> output_type = NULLPTR;
 };
 
@@ -314,16 +303,10 @@
   static constexpr char const kTypeName[] = "ScatterOptions";
   static ScatterOptions Defaults() { return ScatterOptions(); }
 
-<<<<<<< HEAD
-  /// \brief The max value in the input indices to process. Any values with indices that
-  /// are greater to this length will be ignored. If negative, this value will be set to
-  /// the length of the input minus 1.
-=======
   /// \brief The max value in the input indices to allow. The length of the function's
   /// output will be this value plus 1. If negative, this value will be set to the length
   /// of the input indices minus 1 and the length of the function's output will be the
   /// length of the input indices.
->>>>>>> f3fdd832
   int64_t max_index = -1;
 };
 
@@ -778,14 +761,6 @@
 /// \brief Return the inverse permutation of the given indices.
 ///
 /// For indices[i] = x, inverse_permutation[x] = i. And inverse_permutation[x] = null if x
-<<<<<<< HEAD
-/// does not appear in the input indices. For indices[i] = x where x < 0 or x > max_index,
-/// it is ignored. If multiple indices point to the same value, the last one is used.
-///
-/// For example, with indices = [null, 0, 3, 2, 4, 1, 1], the inverse permutation is
-///   [1, 6, 3]                    if max_index = 2,
-///   [1, 6, 3, 2, 4, null, null]  if max_index = 6.
-=======
 /// does not appear in the input indices. Indices must be in the range of [0, max_index],
 /// or null, which will be ignored. If multiple indices point to the same value, the last
 /// one is used.
@@ -795,18 +770,13 @@
 /// the inverse permutation is
 ///   [1, 6, 3, null, 4, null, null]
 /// if max_index = 6.
->>>>>>> f3fdd832
 ///
 /// \param[in] indices array-like indices
 /// \param[in] options configures the max index and the output type
 /// \param[in] ctx the function execution context, optional
 /// \return the resulting inverse permutation
 ///
-<<<<<<< HEAD
-/// \since 19.0.0
-=======
 /// \since 20.0.0
->>>>>>> f3fdd832
 /// \note API not yet finalized
 ARROW_EXPORT
 Result<Datum> InversePermutation(
@@ -817,15 +787,6 @@
 /// \brief Scatter the values into specified positions according to the indices.
 ///
 /// For indices[i] = x, output[x] = values[i]. And output[x] = null if x does not appear
-<<<<<<< HEAD
-/// in the input indices. For indices[i] = x where x < 0 or x > max_index, values[i]
-/// is ignored. If multiple indices point to the same value, the last one is used.
-///
-/// For example, with values = [a, b, c, d, e, f, g] and indices = [null, 0,
-/// 3, 2, 4, 1, 1], the output is
-///   [b, g, d]                    if max_index = 2,
-///   [b, g, d, c, e, null, null]  if max_index = 6.
-=======
 /// in the input indices. Indices must be in the range of [0, max_index], or null, in
 /// which case the corresponding value will be ignored. If multiple indices point to the
 /// same value, the last one is used.
@@ -836,7 +797,6 @@
 /// the output is
 ///   [b, g, d, null, e, null, null]
 /// if max_index = 6.
->>>>>>> f3fdd832
 ///
 /// \param[in] values datum to scatter
 /// \param[in] indices array-like indices
@@ -844,11 +804,7 @@
 /// \param[in] ctx the function execution context, optional
 /// \return the resulting datum
 ///
-<<<<<<< HEAD
-/// \since 19.0.0
-=======
 /// \since 20.0.0
->>>>>>> f3fdd832
 /// \note API not yet finalized
 ARROW_EXPORT
 Result<Datum> Scatter(const Datum& values, const Datum& indices,
