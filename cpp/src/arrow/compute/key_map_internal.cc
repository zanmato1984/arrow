--- conflicted
+++ resolved
@@ -367,11 +367,7 @@
   constexpr uint64_t stamp_mask = 0x7f;
   const int stamp =
       static_cast<int>((hash >> bits_shift_for_block_and_stamp_) & stamp_mask);
-<<<<<<< HEAD
-  uint64_t start_slot_id = wrap_global_slot_id(in_slot_id);
-=======
   uint32_t start_slot_id = wrap_global_slot_id(in_slot_id);
->>>>>>> 181f479f
   int match_found;
   int local_slot;
   uint8_t* blockbase;
@@ -627,28 +623,15 @@
   int64_t num_group_id_bits_after = num_groupid_bits_from_log_blocks(log_blocks_ + 1);
   uint64_t group_id_mask_before = ~0ULL >> (64 - num_group_id_bits_before);
   int log_blocks_after = log_blocks_ + 1;
-<<<<<<< HEAD
   int bits_shift_for_block_and_stamp_after =
       ComputeBitsShiftForBlockAndStamp(log_blocks_after);
   int bits_shift_for_block_after = ComputeBitsShiftForBlock(log_blocks_after);
-  uint64_t block_size_before = (8 + num_group_id_bits_before);
-  uint64_t block_size_after = (8 + num_group_id_bits_after);
-  uint64_t block_size_total_after = (block_size_after << log_blocks_after) + padding_;
-  uint64_t hashes_size_total_after =
-=======
-  int bits_shift_for_block_and_stamp_after = bits_hash_ - log_blocks_after - bits_stamp_;
-  int bits_shift_for_block_after = bits_stamp_;
-  if (bits_shift_for_block_and_stamp_after < 0) {
-    bits_shift_for_block_and_stamp_after = 0;
-    bits_shift_for_block_after = bits_hash_ - log_blocks_after;
-  }
   int64_t block_size_before =
       num_block_bytes_from_num_groupid_bits(num_group_id_bits_before);
   int64_t block_size_after =
       num_block_bytes_from_num_groupid_bits(num_group_id_bits_after);
   int64_t block_size_total_after = (block_size_after << log_blocks_after) + padding_;
   int64_t hashes_size_total_after =
->>>>>>> 181f479f
       (bits_hash_ / 8 * (1 << (log_blocks_after + 3))) + padding_;
   constexpr uint32_t stamp_mask = (1 << bits_stamp_) - 1;
 
@@ -685,11 +668,7 @@
         continue;
       }
 
-<<<<<<< HEAD
-      int ihalf = block_id_new & 1;
-=======
       uint32_t ihalf = block_id_new & 1;
->>>>>>> 181f479f
       uint8_t stamp_new = (hash >> bits_shift_for_block_and_stamp_after) & stamp_mask;
       uint64_t group_id_bit_offs = j * num_group_id_bits_before;
       uint64_t group_id =
@@ -775,20 +754,10 @@
   log_minibatch_ = util::MiniBatch::kLogMiniBatchLength;
 
   log_blocks_ = log_blocks;
-<<<<<<< HEAD
   bits_shift_for_block_and_stamp_ = ComputeBitsShiftForBlockAndStamp(log_blocks_);
   bits_shift_for_block_ = ComputeBitsShiftForBlock(log_blocks_);
   int num_groupid_bits = num_groupid_bits_from_log_blocks(log_blocks_);
-=======
-  if (log_blocks_ + bits_stamp_ > bits_hash_) {
-    bits_shift_for_block_and_stamp_ = 0;
-    bits_shift_for_block_ = bits_hash_ - log_blocks_;
-  } else {
-    bits_shift_for_block_and_stamp_ = bits_hash_ - log_blocks_ - bits_stamp_;
-    bits_shift_for_block_ = bits_stamp_;
-  }
   int64_t num_groupid_bits = num_groupid_bits_from_log_blocks(log_blocks_);
->>>>>>> 181f479f
   num_inserted_ = 0;
 
   const int64_t block_bytes = num_block_bytes_from_num_groupid_bits(num_groupid_bits);
@@ -824,13 +793,8 @@
     hashes_ = nullptr;
   }
   log_blocks_ = 0;
-<<<<<<< HEAD
   bits_shift_for_block_and_stamp_ = ComputeBitsShiftForBlockAndStamp(log_blocks_);
   bits_shift_for_block_ = ComputeBitsShiftForBlock(log_blocks_);
-=======
-  bits_shift_for_block_and_stamp_ = bits_hash_ - log_blocks_ - bits_stamp_;
-  bits_shift_for_block_ = bits_stamp_;
->>>>>>> 181f479f
   num_inserted_ = 0;
 }
 
