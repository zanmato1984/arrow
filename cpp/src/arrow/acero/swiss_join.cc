--- conflicted
+++ resolved
@@ -1614,13 +1614,10 @@
     const std::shared_ptr<DataType>& data_type, const RowArray* row_array, int column_id,
     uint32_t* row_ids) {
   ResizableArrayData output;
-<<<<<<< HEAD
   // Allocate at least 8 rows for the convenience of SIMD decoding.
   int log_num_rows_min = std::max(3, bit_util::Log2(num_rows_));
   output.Init(data_type, pool_, log_num_rows_min);
-=======
-  RETURN_NOT_OK(output.Init(data_type, pool_, bit_util::Log2(num_rows_)));
->>>>>>> 4f91c8f1
+  RETURN_NOT_OK(output.Init(data_type, pool_, log_num_rows_min));
 
   for (size_t i = 0; i <= null_ranges_.size(); ++i) {
     int row_id_begin =
@@ -2200,16 +2197,13 @@
         build_schemas_->map(HashJoinProjection::FILTER, HashJoinProjection::PAYLOAD);
     for (int i = 0; i < num_build_cols; ++i) {
       ResizableArrayData column_data;
-<<<<<<< HEAD
       // Allocate at least 8 rows for the convenience of SIMD decoding.
       int log_num_rows_min = std::max(3, bit_util::Log2(num_batch_rows));
       column_data.Init(build_schemas_->data_type(HashJoinProjection::FILTER, i), pool_,
                        log_num_rows_min);
-=======
       RETURN_NOT_OK(
           column_data.Init(build_schemas_->data_type(HashJoinProjection::FILTER, i),
-                           pool_, bit_util::Log2(num_batch_rows)));
->>>>>>> 4f91c8f1
+                           pool_, log_num_rows_min));
       if (auto idx = to_key.get(i); idx != SchemaProjectionMap::kMissingField) {
         RETURN_NOT_OK(build_keys_->DecodeSelected(&column_data, idx, num_batch_rows,
                                                   key_ids_maybe_null, pool_));
